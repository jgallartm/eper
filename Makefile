--- conflicted
+++ resolved
@@ -1,35 +1,21 @@
-<<<<<<< HEAD
-all: deps compile
+.PHONY : all doc clean eunit release xref
+
+all: compile
 
 compile:
 	@./rebar compile escriptize
 
-deps:
-	@./rebar get-deps
-
 clean:
 	@./rebar clean
 
-distclean: clean
-	@./rebar delete-deps
-=======
-.PHONY : all doc clean eunit release xref
-
-all:
-	./rebar compile escriptize
-
-clean:
-	./rebar clean
-
 eunit:
-	./rebar eunit
+	@./rebar eunit
 
 xref: all
-	./rebar xref
+	@./rebar xref
 
 release: xref eunit
 	./release.sh
 
 docs:
-	./rebar doc skip_deps=true
->>>>>>> 69364c7d
+	@./rebar doc skip_deps=true