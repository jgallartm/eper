--- conflicted
+++ resolved
@@ -25,14 +25,10 @@
 -export([collect/1,config/2]).
 -export([pid_info/1,pid_info/2]).
 
-<<<<<<< HEAD
--record(cst,{old_info = get_info()
-             , extra_items = []}).
-=======
 -record(cst,{items=6
              , max_procs=3000
+             , extra_items = []
              , old_info=[]}).
->>>>>>> 5a35bfa0
 
 %%% reductions,message_queue_len,memory
 %%% current_function,initial_call,registered_name
@@ -49,27 +45,15 @@
 
 %%% returns {State, Data}
 collect(init) -> 
-<<<<<<< HEAD
-  collect(#cst{});
-collect(Cst) -> 
-  Info = get_info(),
-  {Cst#cst{old_info=Info}, {?MODULE,select(Cst,Info)}}.
-
-get_info() ->
-  %% hardcoded 999, because it's really not a good idea to up it
-  %% trust me...
-  case 999 < erlang:system_info(process_count) of
-=======
   collect({cst,get_info(#cst{})});
 collect(Cst = #cst{items=Items})-> 
   Info = get_info(Cst),
-  {Cst#cst{old_info=Info}, {?MODULE,select(Cst#cst.old_info,Info,Items)}};
+  {Cst#cst{old_info=Info}, {?MODULE,select(Cst,Info,Items)}};
 collect({cst,OldInfo}) ->
   collect((#cst{})#cst{old_info=OldInfo}).
 
 get_info(Cst) ->
   case Cst#cst.max_procs < erlang:system_info(process_count) of
->>>>>>> 5a35bfa0
     true -> {now(),[]};
     false-> {now(),[{P,pid_info(P,?SORT_ITEMS)}||P<-lists:sort(processes())]} 
   end.
@@ -78,13 +62,8 @@
 %%% PidInfo is a sorted list of {Pid,Info}
 %%% Info is a list of tagged tuples {atom(),number()}
 
-<<<<<<< HEAD
-select(Cst = #cst{old_info={Then,Olds}},{Now,Curs}) ->
-  {DredL,DmemL,MemL,MsgqL} = topl(Olds,Curs,outf(Then,Now),empties()),
-=======
-select({Then,Olds},{Now,Curs},Items) ->
+select(Cst = #cst{old_info={Then,Olds}},{Now,Curs},Items) ->
   {DredL,DmemL,MemL,MsgqL} = topl(Olds,Curs,outf(Then,Now,Items),empties()),
->>>>>>> 5a35bfa0
   PidInfo = lists:usort([I || {_,I} <-lists:append([DredL,DmemL,MemL,MsgqL])]),
   [{node,node()},
    {now,now()},
