%% -*- erlang-indent-level: 2 -*-
%%%-------------------------------------------------------------------
%%% File    : prfSys.erl
%%% Author  : Mats Cronqvist <qthmacr@duna283>
%%% Description : prf collector of system info
%%%
%%% Created :  5 Dec 2003 by Mats Cronqvist <qthmacr@duna283>
%%%-------------------------------------------------------------------
%% collects info about the OS and the Erlang system.
%% * emulator info
%%   call the BIFs memory/0, statistics/1 and system_info/1
%% * OS info
%%   if OS is Linux 2.6 or greater;
%%     - read from /proc/stat, /proc/meminfo (and /proc/net/dev ?)
%%     - read from /proc/self/stat (and /proc/self/statm ?)
%%   else if OS is darwin
%%     - run the ps command in a port
%%   else
%%     - return an empty list
%%
%% returns a list of tagged tuples
%%
%% tag                  [unit]    source
%% node                 [atom()]  erlang:node()
%% now                  [now()]   prfTime:ts()
%% procs                [count]   erlang:system_info(process_count)
%% context_switches     [count/s] erlang:statistics(context_switches)
%% gcs                  [count/s] erlang:statistics(garbage_collection)
%% gc_reclaimed         [byte/s]  erlang:statistics(garbage_collection)
%% io_in                [byte/s]  erlang:statistics(io)
%% io_out               [byte/s]  erlang:statistics(io)
%% reductions           [count/s] erlang:statistics(reductions)
%% run_queue            [count]   erlang:statistics(run_queue)
%% total                [byte]    erlang:memory()
%% processes            [byte]    erlang:memory()
%% processes_used       [byte]    erlang:memory()
%% system               [byte]    erlang:memory()
%% atom                 [byte]    erlang:memory()
%% atom_used            [byte]    erlang:memory()
%% binary               [byte]    erlang:memory()
%% code                 [byte]    erlang:memory()
%% ets                  [byte]    erlang:memory()
%% user                 [frac]    /proc/stat
%% nice                 [frac]    /proc/stat
%% kernel               [frac]    /proc/stat
%% idle                 [frac]    /proc/stat
%% iowait               [frac]    /proc/stat
%% ctxt                 [frac]    /proc/stat
%% beam_user,           [frac]    /proc/self/stat
%% beam_kernel,         [frac]    /proc/self/stat
%% beam_vsz             [byte]    /proc/self/stat
%% beam_rss             [pages]   /proc/self/stat
%% beam_minflt          [count/s] /proc/self/stat
%% beam_majflt          [count/s] /proc/self/stat
%% total_ram            [byte]    /proc/meminfo

%% f(C),f(Data),{C,Data}=prfSys:collect(Cst),f(Cst),Cst=C,Data.

-module(prfSys).
-export([collect/1,config/2]).

-record(cst,{strategy=strategy(), node=node(), total_ram=0, cores=1,
             cache=[], now=prfTime:ts()}).

-define(RATES,[context_switches,gcs,gc_reclaimed,io_in,io_out,reductions,
               user,nice,kernel,idle,iowait,
               beam_user,beam_kernel,beam_minflt,beam_majflt]).

%%% returns {State, Data}
collect(init) ->
  collect(init_cst(#cst{}));
collect(Cst) ->
  Data = data(Cst),
  {new_cst(Cst,Data), {?MODULE, rates(Cst,Data)}}.

config(State,_ConfigData) -> State.

data(Cst) -> constants(Cst)++stats()++os_info(Cst#cst.strategy).

constants(#cst{node=Node,total_ram=Total_ram,cores=Cores}) ->
  [{node, Node},{total_ram,Total_ram},{cores,Cores}].

stats() ->
  Procs                         = erlang:system_info(process_count),
  {Ctxt,0}                      = erlang:statistics(context_switches),
  {GCs,GCwords,0}               = erlang:statistics(garbage_collection),
  {{input,IoIn},{output,IoOut}} = erlang:statistics(io),
  {Reds,_}                      = erlang:statistics(reductions),
  RunQ                          = erlang:statistics(run_queue),

  [{now,prfTime:ts()},
   {procs,Procs},
   {context_switches,Ctxt},
   {gcs,GCs},
   {gc_reclaimed,GCwords*4},
   {io_in,IoIn},
   {io_out,IoOut},
   {reductions,Reds},
   {run_queue,RunQ} |
   erlang:memory()].

new_cst(Cst,Data) ->
  Cst#cst{cache=[D || {Tag,_}=D <- Data, lists:member(Tag,?RATES)],
          now=lks(now,Data)}.

rates(#cst{cache=Cache,now=Now},Data) ->
  [diff(Cache,D,delta_t(Now,Data)) || D <- Data].

diff(Cache,{Tag,Val},DeltaT)->
  try {Tag,(Val-lks(Tag,Cache))/DeltaT}
  catch
    no_tag -> {Tag,Val};
    _:_ -> {Tag,0}
  end.

delta_t(Then,Data) ->
  timer:now_diff(lks(now,Data),Then)/1000000.

lks(Tag,List) ->
  case lists:keysearch(Tag,1,List) of
    {value,{Tag,Val}} -> Val;
    false -> throw(no_tag)
  end.

init_cst(Cst = #cst{strategy={linux,_}}) ->
  Cst#cst{total_ram = total_ram(), cores = cores(Cst#cst.strategy)};
init_cst(Cst) ->
  Cst.

strategy() ->
  case os:type() of
    {unix,linux}  -> {linux,init_linux()};
    {unix,darwin} -> {ps,init_ps()};
    _             -> {none,[]}
  end.

%% OS info
%% only the 'linux' (i.e. linux 2.6 or higher) strategy implemented
-record(fds,{proc_stat,proc_self_stat}).

os_info({linux,#fds{proc_stat=FDs,proc_self_stat=FDss}}) ->
  proc_stat(FDs)++proc_self_stat(FDss);
os_info({ps,{Port,Cmd}}) ->
  do_ps(Port,Cmd).

proc_stat(FDs) ->
%%user nice kernel idle iowait irq softirq steal
  {ok,Str} = file:pread(FDs,0,200),
  [User,Nice,Kernel,Idle,Iowait] =
    case string:tokens(Str," \n") of
      ["cpu",I1,I2,I3,I4,I5|_] -> [I1,I2,I3,I4,I5];
      _                        -> [0,0,0,0,0]
    end,
  lists:zip([user,nice,kernel,idle,iowait],
            [jiffy_to_sec(J) || J <- [User,Nice,Kernel,Idle,Iowait]]).

proc_self_stat(FDss) ->
%%% pid,comm,state,ppid,pgrp,session,tty_nr,tpgid,flags,
%%% minflt,cminflt,majflt,cmajflt,utime,stime,cutime,cstime,
%%% priority,nice,num_threads,itrealvalue,starttime,vsize,rss
  {ok,Str} = file:pread(FDss,0,200),
  {Minflt,Majflt,Utime,Stime,Vsize,Rss} =
    case string:tokens(Str," ") of
      [_,_,_,_,_,_,_,_,_,I10,_,I12,_,I14,I15,_,_,_,_,_,_,_,I23,I24|_] ->
        {I10,I12,I14,I15,I23,I24};
      _ ->
        {0,0,0,0,0,0}
    end,
<<<<<<< HEAD
  lists:zip([beam_user,beam_kernel,beam_vsz,beam_rss,beam_minflt,beam_majflt],
            [to_sec(Utime),to_sec(Stime),to_int(Vsize),
             to_int(Rss), %% in pages...
=======
  lists:zip([beam_user,beam_kernel,beam_vss,beam_rss,beam_minflt,beam_majflt],
            [jiffy_to_sec(Utime),jiffy_to_sec(Stime),
             to_int(Vsize), %% in bytes
             to_int(Rss),   %% in pages...
>>>>>>> ae1a2fe0
             to_int(Minflt),to_int(Majflt)]).

jiffy_to_sec(J) ->
  to_int(J)/100. %should use a better transform jiffies->secs

to_int("-") -> 0;
to_int(J) -> list_to_integer(J).

init_linux() ->
  {ok,FDs} = file:open("/proc/stat",[read,raw]),
  {ok,FDss} = file:open("/proc/self/stat",[read,raw]),
  #fds{proc_stat=FDs,proc_self_stat=FDss}.

cores({linux,#fds{proc_stat=Proc_stat}}) ->
  {ok,Str} = file:pread(Proc_stat,0,1000),
  Toks = string:tokens(Str,"\n"),
  case length(lists:takewhile(fun(S)->lists:prefix("cpu",S) end,Toks)) of
    1 -> 1;
    M -> M-1
  end;
cores(_) ->
  1.

total_ram() ->
  case file:open("/proc/meminfo",[read,raw]) of
    {ok,FD} ->
      try {ok,Str} = file:pread(FD,0,30),
          ["MemTotal:",T,"kB"|_] = string:tokens(Str," \n"),
          list_to_integer(T)*1024
      catch _:_ -> 0
      after file:close(FD)
      end;
    _ -> 0
  end.

init_ps() ->
  {open_port({spawn,"/bin/sh"},[stream]),
   "ps -o pid,utime,time,vsz,rss,majflt,minflt -p "++os:getpid()++"\n"}.

do_ps(Port,Cmd) ->
  case port_command(Port,Cmd) of
    true ->
      receive
        {Port,{data,Data}} ->
          case[string:tokens(L," ")||L<-string:tokens(Data,"\n")] of
            [["PID","UTIME","TIME","VSZ","RSS","MAJFLT","MINFLT"],
%%           ["1","0:00.20","0:00.30","2488932","12600","-","-"]]
             [_,Utime,Time,Vsz,Rss,MajFault,MinFault]] ->
              UtimeSec = timestr_to_sec(Utime),
              TimeSec =  timestr_to_sec(Time),              % system+user time
              [{beam_user,UtimeSec},
               {beam_kernel,TimeSec-UtimeSec},
               {beam_vsz,to_int(Vsz)*1024},                 % to bytes
               {beam_rss,to_int(Rss)},                      % in kB pages
               {beam_minflt,to_int(MinFault)},
               {beam_majflt,to_int(MajFault)}];
            _ ->
              []
          end
      end;
    false ->
      []
  end.

%% "8:11.15"
timestr_to_sec(Str) ->
  case string:tokens(Str,":.") of
    [Min,Sec,CentiSec] -> 60*to_int(Min)+to_int(Sec)+to_int(CentiSec)/100;
    _ -> 0
  end.<|MERGE_RESOLUTION|>--- conflicted
+++ resolved
@@ -159,23 +159,17 @@
 %%% minflt,cminflt,majflt,cmajflt,utime,stime,cutime,cstime,
 %%% priority,nice,num_threads,itrealvalue,starttime,vsize,rss
   {ok,Str} = file:pread(FDss,0,200),
-  {Minflt,Majflt,Utime,Stime,Vsize,Rss} =
+  {Minflt,Majflt,Utime,Stime,Vsz,Rss} =
     case string:tokens(Str," ") of
       [_,_,_,_,_,_,_,_,_,I10,_,I12,_,I14,I15,_,_,_,_,_,_,_,I23,I24|_] ->
         {I10,I12,I14,I15,I23,I24};
       _ ->
         {0,0,0,0,0,0}
     end,
-<<<<<<< HEAD
   lists:zip([beam_user,beam_kernel,beam_vsz,beam_rss,beam_minflt,beam_majflt],
-            [to_sec(Utime),to_sec(Stime),to_int(Vsize),
-             to_int(Rss), %% in pages...
-=======
-  lists:zip([beam_user,beam_kernel,beam_vss,beam_rss,beam_minflt,beam_majflt],
             [jiffy_to_sec(Utime),jiffy_to_sec(Stime),
-             to_int(Vsize), %% in bytes
+             to_int(Vsz),   %% in bytes
              to_int(Rss),   %% in pages...
->>>>>>> ae1a2fe0
              to_int(Minflt),to_int(Majflt)]).
 
 jiffy_to_sec(J) ->
